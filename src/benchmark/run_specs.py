--- conflicted
+++ resolved
@@ -1056,11 +1056,7 @@
         raise ValueError(f"Unknown run spec name: {name}")
 
     # Peel off the run expanders (e.g., model)
-<<<<<<< HEAD
-    expanders = [RUN_EXPANDERS[key](value) for key, value in args.items() if key in RUN_EXPANDERS]  # noqa
-=======
     expanders = [RUN_EXPANDERS[key](value) for key, value in args.items() if key in RUN_EXPANDERS]  # type: ignore
->>>>>>> 051188f1
     args = dict((key, value) for key, value in args.items() if key not in RUN_EXPANDERS)
 
     # Get the canonical run specs
