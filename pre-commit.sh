--- conflicted
+++ resolved
@@ -7,20 +7,12 @@
   python3 -m pip install virtualenv
   python3 -m virtualenv -p python3 venv
 fi
-<<<<<<< HEAD
-=======
-venv/bin/pip install -r requirements.dev.txt
+
 venv/bin/pip install -e .
->>>>>>> ccecff73
-
-venv/bin/pip install -r requirements.txt
 venv/bin/pip check
 
 # Python style checks and linting
-set +e
-venv/bin/black --check --diff src
-exit_code=$?
-if [ $exit_code -ne 0 ]; then
+venv/bin/black --check --diff src || (
   echo ""
   echo "The code formatting check failed. To fix the formatting, run:"
   echo ""
@@ -28,9 +20,8 @@
   echo -e "\tvenv/bin/black src"
   echo ""
   echo ""
-  exit $exit_code
-fi
-set -e
+  exit 1
+)
 
 venv/bin/mypy src
 venv/bin/flake8 src
